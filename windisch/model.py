"""
model.py contains `WindTurbineModel` which sizes wind turbines
and calculates dimensions and mass attributes.
"""

from typing import List, Tuple, Union

import numpy as np

# material densities, in kg/m3
COPPER_DENSITY = 8960
STEEL_DENSITY = 8000


def func_height_power(
    power: int, coeff_a: float, coeff_b: float, coeff_c: float
) -> float:
    """
    Returns hub height, in m, based on rated power output (kW).
    :param power: power output (kW)
    :param coeff_a: coefficient
    :param coeff_b: coefficient
    :param coeff_c: coefficient
    :return: hub height (m)
    """
    return coeff_a - coeff_b * np.exp(-power / coeff_c)


def func_rotor_weight_rotor_diameter(
    power: int, coeff_a: float, coeff_b: float
) -> float:
    """
    Returns rotor weight, in kg, based on rotor diameter.
    :param power: power output (kW)
    :param coeff_a: coefficient a
    :param coeff_b: coefficient b
    :return: nacelle weight (in kg)
    """
    rotor_mass = coeff_a * power**2 + coeff_b * power
    return 1e3 * rotor_mass


def func_nacelle_weight_power(power: int, coeff_a: float, coeff_b: float) -> float:
    """
    Returns nacelle weight, in kg.
    :param power: power output (kW)
    :param coeff_a: coefficient a
    :param coeff_b: coefficient b
    :return: nacelle weight (in kg)
    """
    nacelle_mass = coeff_a * power**2 + coeff_b * power
    return 1e3 * nacelle_mass


def func_rotor_diameter(
    power: int, coeff_a: float, coeff_b: float, coeff_c: float, coeff_d: float
) -> float:
    """
    Returns rotor diameter, based on power output and given coefficients
    :param power: power output (kW)
    :param coeff_a: coefficient
    :param coeff_b: coefficient
    :param coeff_c: coefficient
    :param coeff_d: coefficient
    :return: rotor diameter (m)
    """
    return coeff_a - coeff_b * np.exp(-(power - coeff_d) / coeff_c)


def func_mass_foundation_onshore(height: float, diameter: float) -> float:
    """
    Returns mass of onshore turbine foundations
    :param height: tower height (m)
    :param diameter: rotor diameter (m)
    :return:
    """
    return 1696e3 * height / 80 * diameter**2 / (100**2)


def func_mass_reinf_steel_onshore(power: int) -> float:
    """
    Returns mass of reinforcing steel in onshore turbine foundations, based on power output (kW).
    :param power: power output (kW)
    :return:
    """
    return np.interp(power, [750, 2000, 4500], [10210, 27000, 51900])


def penetration_depth_fit() -> np.poly1d:
    """
    Return a penetration depth fit model of the steel pile of the offshore wind turbine.
    :return:
    """
    # meters
    depth = [22.5, 22.5, 23.5, 26, 29.5]
    # kW
    power = [3000, 3600, 4000, 8000, 10000]
    fit_penetration = np.polyfit(power, depth, 1)
    f_fit_penetration = np.poly1d(fit_penetration)
    return f_fit_penetration


def get_pile_height(power: int, sea_depth: float) -> float:
    """
    Returns undersea pile height (m) from rated power output (kW), penetration depth and sea depeth.
    :param power: power output (kW)
    :param sea_depth: sea depth (m)
    :return: pile height (m)
    """
    fit_penetration_depth = penetration_depth_fit()
    return 9 + fit_penetration_depth(power) + sea_depth


def get_pile_mass(power: int, pile_height: float) -> float:
    """
    Return the mass of the steel pile based on the power output of the rotor and the height of the pile.
    :param power: power output (in kW) of the rotor
    :param pile_height: height (in m) of the pile
    :return: mass of the steel pile (in kg)
    """

    # The following lists store data on the relationship
    # between the power output of the rotor and the diameter of the pile.
    # diameters, in meters
    diameter_x = [5, 5.5, 5.75, 6.75, 7.75]
    # kW
    power_y = [3000, 3600, 4000, 8000, 10000]

    # Use polynomial regression to find the function that best fits the data.
    # This function relates the diameter of the pile with the power output of the rotor.
    fit_diameter = np.polyfit(power_y, diameter_x, 1)
    f_fit_diameter = np.poly1d(fit_diameter)

    # Calculate the outer diameter of the pile based on the power output of the rotor.
    outer_diameter = f_fit_diameter(power)

    # Calculate the cross-section area of the pile based on the outer diameter.
    outer_area = (np.pi / 4) * (outer_diameter**2)

    # Calculate the volume of the pile based on the outer area and the pile height.
    outer_volume = outer_area * pile_height

    # Calculate the inner diameter of the pile based on the power output of the rotor and the thickness of the pile.
    inner_diameter = outer_diameter
    pile_thickness = np.interp(
        power,
        [2000, 3000, 3600, 4000, 8000, 10000],
        [0.07, 0.10, 0.13, 0.16, 0.19, 0.22],
    )
    inner_diameter -= 2 * pile_thickness

    # Calculate the cross-section area of the inner part of the pile.
    inner_area = (np.pi / 4) * (inner_diameter**2)

    # Calculate the volume of the inner part of the pile based on the inner area and the pile height.
    inner_volume = inner_area * pile_height

    # Calculate the volume of steel used in the pile by subtracting the inner volume from the outer volume.
    volume_steel = outer_volume - inner_volume

    # Calculate the weight of the steel used in the pile based on its volume and density.
    weight_steel = STEEL_DENSITY * volume_steel

    # Return the weight of the steel pile.
    return weight_steel


def get_transition_height() -> np.poly1d:
    """
    Returns a fitting model for the height of
    transition piece (in m), based on pile height (in m).
    :return:
    """
    pile_length = [35, 55, 35, 60, 40, 65, 50, 70, 50, 80]
    transition_length = [15, 20, 15, 20, 15, 24, 20, 30, 20, 31]
    fit_transition_length = np.polyfit(pile_length, transition_length, 1)
    return np.poly1d(fit_transition_length)


def get_transition_mass(pile_height: float) -> float:
    """
    Returns the mass of transition piece (in kg).
    :return:
    """
    transition_length = [15, 20, 15, 20, 15, 24, 20, 30, 20, 31]
    transition_weight = [150, 250, 150, 250, 160, 260, 200, 370, 250, 420]
    fit_transition_weight = np.polyfit(transition_length, transition_weight, 1)

    trans_height = get_transition_height()

    return np.poly1d(fit_transition_weight)(trans_height(pile_height)) * 1000


def get_grout_volume(trans_length: float) -> float:
    """
    Returns grout volume (m3) based on transition piece length (in m).
    :param trans_length: length of the transition piece (in m)
    :return: grout volume (in m3) needed
    """
    transition_length = [15, 20, 15, 20, 15, 24, 20, 30, 20, 31]
    grout = [15, 35, 15, 35, 20, 40, 25, 60, 30, 65]
    fit_grout = np.polyfit(transition_length, grout, 1)
    return np.poly1d(fit_grout)(trans_length)


def get_scour_volume(power: int) -> float:
    """
    Returns scour volume (m3) based on power output (kW).
    Scour is a mix of gravel and cement.
    :param power: power output (kW)
    :return: scour volume (m3)
    """
    scour = [2200, 2200, 2600, 3100, 3600]
    turbine_power = [3000, 3600, 4000, 8000, 10000]
    fit_scour = np.polyfit(turbine_power, scour, 1)
    return np.poly1d(fit_scour)(power)


def func_tower_weight_d2h(
    diameter: float, height: float, coeff_a: float, coeff_b: float
) -> float:
    """
    Returns tower mass, in kg, based on tower diameter and height.
    :param diameter: tower diameter (m)
    :param height: tower height (m)
    :param coeff_a: coefficient a
    :param coeff_b: coefficient b
    :return: tower mass (in kg)
    """
    tower_mass = coeff_a * diameter**2 * height + coeff_b
    return 1e3 * tower_mass


def set_cable_requirements(
    power: int,
    cross_section: float,
    dist_transfo: float,
    dist_coast: float,
    park_size: int,
) -> Tuple[float, float]:
    """
    Return the required cable mass as well as the energy needed to lay down the cable.
    :param power: rotor power output (in kW)
    :param cross_section: cable cross-section (in mm2)
    :param dist_transfo: distance to transformer (in m)
    :param dist_coast: distance to coastline (in m)
    :param park_size:
    :return:
    """

    m_copper = (cross_section * 1e-6 * (dist_transfo * 1e3)) * COPPER_DENSITY

    # 450 l diesel/hour for the ship that lays the cable at sea bottom
    # 39 MJ/liter, 15 km/h as speed of laying the cable
    energy_cable_laying_ship = 450 * 39 / 15 * dist_transfo

    # Cross-section calculated based on the farm cumulated power,
    # and the transport capacity of the Nexans cables @ 150kV
    # if the cumulated power of the park cannot be transported @ 33kV

    # Test if the cumulated power of the wind farm is inferior to 30 MW,
    # If so, we use 33 kV cables.

    cross_section_ = np.where(
        power * park_size <= 30e3,
        np.interp(
            power * park_size,
            np.array([352, 399, 446, 502, 581, 652, 726, 811, 904, 993]) * 33,
            np.array([95, 120, 150, 185, 240, 300, 400, 500, 630, 800]),
        ),
        np.interp(
            power * park_size,
            np.array([710, 815, 925, 1045, 1160, 1335, 1425, 1560]) * 150,
            np.array([400, 500, 630, 800, 1000, 1200, 1600, 2000]),
        ),
    )

    m_copper += (
        cross_section_ * 1e-6 * (dist_coast * 1e3 / park_size)
    ) * COPPER_DENSITY

    # 450 l diesel/hour for the ship that lays the cable at sea bottom
    # 39 MJ/liter, 15 km/h as speed of laying the cable
    energy_cable_laying_ship += 450 * 39 / 15 * dist_coast / park_size

    m_cable = m_copper * 617 / 220
    # FIXME: why * 0.5 ???
    return m_cable * 0.5, energy_cable_laying_ship * 0.5


class WindTurbineModel:
    """
    This class represents the entirety of the turbines considered,
    with useful attributes, such as an array that stores
    all the turbine input parameters.

    :ivar array: multidimensional numpy-like array that contains parameters' value(s)
    :vartype array: xarray.DataArray

    """

    def __init__(self, array):
        self.__cache = None
        self.array = array

    def __getitem__(self, key: Union[str, List[str]]):
        """
        Make class['foo'] automatically filter for the parameter 'foo'
        Makes the model code much cleaner

        :param key: Parameter name
        :type key: str
        :return: `array` filtered after the parameter selected
        """

        return self.array.sel(parameter=key)

    def __setitem__(self, key: Union[str, List[str]], value: Union[int, float]):
        """
        Allows to directly assign the value `value` for the parameter `key`

        .. code-block:: python

            class['key', 'value']

        :param key: Parameter name
        :param value: Numeric value (int or float)
        :return: Nothing. Modifies in place.
        """
        self.array.loc[{"parameter": key}] = value

    def set_all(self):
        """
        This method runs a series of methods to size the wind turbines, evaluate material requirements, etc.

        :returns: Does not return anything. Modifies ``self.array`` in place.

        """

        self.__set_size_rotor()
        self.__set_tower_height()
        self.__set_nacelle_mass()
        self.__set_rotor_mass()
        self.__set_tower_mass()
        self.__set_electronics_mass()
        self.__set_foundation_mass()
        self.__set_assembly_requirements()
        self.__set_installation_requirements()
        self.__set_maintenance_energy()

        self["total mass"] = self[
            [
                "rotor mass",
                "nacelle mass",
                "tower mass",
                "electronics mass",
                "cable mass",
                "foundation mass",
            ]
        ].sum(dim="parameter")

        # we remove wind turbines that are unlikely to exist
        self.array.loc[
            dict(
                size=[
                    s
                    for s in self.array.coords["size"].values
                    if s in ["100kW", "500kW"]
                ],
                application="offshore",
            )
        ] = 0

    def __set_size_rotor(self):
        """
        This method defines the rotor diameter, based on its power output.
        :return:
        """

        self["rotor diameter"] = func_rotor_diameter(
            self["power"], 152.66222073, 136.56772435, 2478.03511414, 16.44042379
        ) * (1 - self["offshore"])

        self["rotor diameter"] += (
            func_rotor_diameter(
                self["power"], 191.83651588, 147.37205671, 5101.28555377, 376.62814798
            )
            * self["offshore"]
        )

    def __set_tower_height(self):
        """
        This method defines the hub height based on the power output.
        :return:
        """

        self["tower height"] = func_height_power(
            self["power"], 116.43035193, 91.64953366, 2391.88662558
        ) * (1 - self["offshore"])

        self["tower height"] += (
            func_height_power(self["power"], 120.75491612, 82.75390577, 4177.56520433)
            * self["offshore"]
        )

    def __set_nacelle_mass(self):
        """
        This method defines the mass of the nacelle on the power output.
        :return:
        """

        self["nacelle mass"] = func_nacelle_weight_power(
            self["power"], 1.66691134e-06, 3.20700974e-02
        ) * (1 - self["offshore"])

        self["nacelle mass"] += (
            func_nacelle_weight_power(self["power"], 2.15668283e-06, 3.24712680e-02)
            * self["offshore"]
        )

    def __set_rotor_mass(self):
        """
        This method defines the mass of the rotor based on its diameter.
        :return:
        """

        self["rotor mass"] = func_rotor_weight_rotor_diameter(
            self["rotor diameter"], 0.00460956, 0.11199577
        ) * (1 - self["offshore"])

        self["rotor mass"] += (
            func_rotor_weight_rotor_diameter(
                self["rotor diameter"], 0.0088365, -0.16435292
            )
            * self["offshore"]
        )

    def __set_tower_mass(self):
        """
        This method defines the mass of the tower (kg) based on the rotor diameter (m) and tower height (m).
        :return:
        """

        self["tower mass"] = func_tower_weight_d2h(
            self["rotor diameter"], self["tower height"], 3.03584782e-04, 9.68652909e00
        )

    def __set_electronics_mass(self):
        """
        Define mass of electronics based on rated power output (kW)
        :return:
        """
        self["electronics mass"] = np.interp(
            self["power"], [30, 150, 600, 800, 2000], [150, 300, 862, 1112, 3946]
        )

<<<<<<< HEAD
        # THIS IS A COMMENT
=======
    # this is another comment
>>>>>>> 09f75dbd

    def __set_foundation_mass(self):
        """
        Define mass of foundation.
        For onshore turbines, this consists of concrete and reinforcing steel.
        For offshore turbines, this consists of anti-scour materials at the sea bottom,
        the steel pile, the grout, the transition piece (incl. the platform) as well as the cables.
        :return:
        """

        self["foundation mass"] = func_mass_foundation_onshore(
            self["tower height"], self["rotor diameter"]
        ) * (1 - self["offshore"])

        self["reinforcing steel in foundation mass"] = func_mass_reinf_steel_onshore(
            self["power"]
        ) * (1 - self["offshore"])

        self["concrete in foundation mass"] = (
            self["foundation mass"] - self["reinforcing steel in foundation mass"]
        ) * (1 - self["offshore"])

        self["pile height"] = (
            get_pile_height(self["power"], self["sea depth"]) * self["offshore"]
        )
        self["pile mass"] = (
            get_pile_mass(self["power"], self["pile height"]) * self["offshore"]
        )
        self["transition length"] = (
            get_transition_height()(self["pile height"]) * self["offshore"]
        )
        self["transition mass"] = (
            get_transition_mass(self["pile height"]) * self["offshore"]
        )
        self["grout volume"] = (
            get_grout_volume(self["transition length"]) * self["offshore"]
        )
        self["scour volume"] = get_scour_volume(self["power"]) * self["offshore"]

        self["foundation mass"] += (self["pile mass"] + self["transition mass"]) * self[
            "offshore"
        ]

        cable_mass, energy = set_cable_requirements(
            self["power"],
            self["offshore farm cable cross-section"],
            self["distance to transformer"],
            self["distance to coastline"],
            self["turbines per farm"],
        )
        self["cable mass"] = cable_mass * self["offshore"]
        self["energy for cable lay-up"] = energy * self["offshore"]

    def __set_assembly_requirements(self):
        """
        Assembly requirements: components supply, electricity
        :return:
        """

        # 0.5 kWh per kg of wind turbine
        self["assembly electricity"] = (
            self[["rotor mass", "nacelle mass", "tower mass", "electronics mass"]].sum(
                dim="parameter"
            )
        ) * 0.5

        # transport to assembly plant
        self["transport to assembly"] = (
            (
                self[
                    ["rotor mass", "nacelle mass", "tower mass", "electronics mass"]
                ].sum(dim="parameter")
            )
            / 1000  # kg to tons
            * self["distance to assembly plant"]
        )

    def __set_installation_requirements(self):
        """
        Amount of transport demand for installation.
        And fuel use for installation.
        :return:
        """

        # 1 liter diesel (0.85 kg, 37 MJ) per kilowatt of power
        # assumed burned in a "building machine"
        self["installation energy"] = 37 * self["power"] * (1 - self["offshore"])

        # 46 liters diesel (46.5 kg, 1'680 MJ) per kilowatt of power
        # assumed burned in a "building machine"
        self["installation energy"] += 1680 * self["power"] * self["offshore"]

        # transport to installation site
        # tons over km
        self["installation transport, by truck"] = (
            self["nacelle transport to site"]
            * self["share nacelle transport by truck"]
            * self["nacelle mass"]
            / 1000
        )
        self["installation transport, by truck"] += (
            self["rotor transport to site"]
            * self["share rotor transport by truck"]
            * self["rotor mass"]
            / 1000
        )
        self["installation transport, by truck"] += (
            self["tower transport to site"]
            * self["share tower transport by truck"]
            * self["tower mass"]
            / 1000
        )
        self["installation transport, by truck"] += (
            self["foundation transport to site"]
            * self["share foundation transport by truck"]
            * self["foundation mass"]
            / 1000
        )

        self["installation transport, by rail"] = (
            self["nacelle transport to site"]
            * self["share nacelle transport by rail"]
            * self["nacelle mass"]
            / 1000
        )
        self["installation transport, by rail"] += (
            self["rotor transport to site"]
            * self["share rotor transport by rail"]
            * self["rotor mass"]
            / 1000
        )
        self["installation transport, by rail"] += (
            self["tower transport to site"]
            * self["share tower transport by rail"]
            * self["tower mass"]
            / 1000
        )
        self["installation transport, by rail"] += (
            self["foundation transport to site"]
            * self["share foundation transport by rail"]
            * self["foundation mass"]
            / 1000
        )

        self["installation transport, by sea"] = (
            self["nacelle transport to site"]
            * self["share nacelle transport by sea"]
            * self["nacelle mass"]
            / 1000
        )
        self["installation transport, by sea"] += (
            self["rotor transport to site"]
            * self["share rotor transport by sea"]
            * self["rotor mass"]
            / 1000
        )
        self["installation transport, by sea"] += (
            self["tower transport to site"]
            * self["share tower transport by sea"]
            * self["tower mass"]
            / 1000
        )
        self["installation transport, by sea"] += (
            self["foundation transport to site"]
            * self["share foundation transport by sea"]
            * self["foundation mass"]
            / 1000
        )

        self["installation transport, by sea"] += (
            self["distance to coastline"] * self["total mass"] / 1000  # kg/ton
        ) * self["offshore"]

        self["access road"] = np.interp(self["power"], [0, 2000], [0, 8000]) * (
            1 - self["offshore"]
        )

    def __set_maintenance_energy(self):
        """
        An amount of transport per wind turbine per year is given.
        :return:
        """

        self["maintenance transport"] = (500 * 100 / 8) * (1 - self["offshore"])

        # 7'500 liters (7'575 kg) heavy fuel oil per turbine per year
        # assumed equivalent to 257'000 ton-km
        # by a ferry boat @ 2.95 kg/100 ton-km
        self["maintenance transport"] += (7575 * 100 / 2.95) * self["offshore"]<|MERGE_RESOLUTION|>--- conflicted
+++ resolved
@@ -454,11 +454,7 @@
             self["power"], [30, 150, 600, 800, 2000], [150, 300, 862, 1112, 3946]
         )
 
-<<<<<<< HEAD
-        # THIS IS A COMMENT
-=======
     # this is another comment
->>>>>>> 09f75dbd
 
     def __set_foundation_mass(self):
         """
